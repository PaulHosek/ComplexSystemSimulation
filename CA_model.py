--- conflicted
+++ resolved
@@ -169,17 +169,9 @@
         Forward the model one time step.
         """
 
-<<<<<<< HEAD
         self.m = self.melt_rate() # calculate the meltrate
         self.h = np.heaviside(self.H, 0) * self.melt_drain() # melt ice and let it seep
         self.H = np.heaviside(self.H, 0) * (self.H - self.dt * self.m) # total ice thickness after melt
-        self.H[[0,-1],:] = 0
-        self.H[:,[0,-1]] = 0
-=======
-        self.m = self.melt_rate()  # calculate the meltrate
-        self.h = np.heaviside(self.H, 0) * self.melt_drain()  # melt ice and let it seep
-        self.H = np.heaviside(self.H, 0) * (self.H - self.dt * self.m)  # total ice thickness after melt
->>>>>>> 43f03dfa
         self.rebalance_floe()
         self.psi = self.calc_psi()
         self.h = np.heaviside(self.H, 0) * (self.h + self.horizontal_flow())  # update water depth after horizontal flow
